--- conflicted
+++ resolved
@@ -21,11 +21,8 @@
     VerbMatchError,
     ObjectMatchError,
     ParserError,
-<<<<<<< HEAD
-=======
     OutOfRange,
     AbortTurn,
->>>>>>> 9cdcb2c4
 )
 
 
@@ -880,11 +877,7 @@
         locs = [item.location for item in things]
         return not locs.count(locs[1]) == len(locs)
 
-<<<<<<< HEAD
-    def _disambig_msg_next_joiner(self, item, name_dict, name, unscanned):
-=======
     def _disambigMsgNextJoiner(self, item, name_dict, name, unscanned):
->>>>>>> 9cdcb2c4
         if item is name_dict[name][-1] and not len(unscanned):
             return "?"
         if (
@@ -899,11 +892,7 @@
             return ", or "
         return ", "
 
-<<<<<<< HEAD
-    def _item_with_disambig_index(self, item, ix, location=None):
-=======
     def _itemWithDisambigIndex(self, item, ix, location=None):
->>>>>>> 9cdcb2c4
         msg = item.lowNameArticle(True)
         if isinstance(location, Room):
             location = location.floor
@@ -913,23 +902,12 @@
             msg += f" {location.contains_preposition} {location.lowNameArticle(True)}"
         return msg + f" ({ix + 1})"
 
-<<<<<<< HEAD
-    def _disambig_msg_next_item(
-        self, item, name_dict, name, unscanned, ix, location=None
-    ):
-        return self._item_with_disambig_index(
-            item, ix, location
-        ) + self._disambig_msg_next_joiner(item, name_dict, name, unscanned)
-
-    def generate_disambiguation_message(self, things):
-=======
     def _disambigMsgNextItem(self, item, name_dict, name, unscanned, ix, location=None):
         return self._itemWithDisambigIndex(
             item, ix, location
         ) + self._disambigMsgNextJoiner(item, name_dict, name, unscanned)
 
     def _generateDisambigMsg(self, things):
->>>>>>> 9cdcb2c4
         """
         Generate the disambiguation message for a list of things
         """
@@ -941,19 +919,11 @@
 
         if not name_match[0]:
             for thing in things:
-<<<<<<< HEAD
-                msg += self._item_with_disambig_index(thing, things.index(thing))
-                if thing is things[-1]:
-                    msg += "?"
-                elif len(things) > -2 and thing is things[-2]:
-                    msg += ", or"
-=======
                 msg += self._itemWithDisambigIndex(thing, things.index(thing))
                 if thing is things[-1]:
                     msg += "?"
                 elif len(things) > -2 and thing is things[-2]:
                     msg += ", or "
->>>>>>> 9cdcb2c4
                 else:
                     msg += ", "
             return msg
@@ -972,35 +942,25 @@
                         loc = item.location
                         if not loc:
                             pass
-<<<<<<< HEAD
-                        msg += self._disambig_msg_next_item(
-=======
                         msg += self._disambigMsgNextItem(
->>>>>>> 9cdcb2c4
                             item, name_dict, name, unscanned, things.index(item), loc
                         )
                     return msg
 
                 for item in name_dict[name]:
                     things.append(item)
-<<<<<<< HEAD
-                    msg += self._disambig_msg_next_item(
-=======
                     msg += self._disambigMsgNextItem(
->>>>>>> 9cdcb2c4
                         item, name_dict, name, unscanned, things.index(item)
                     )
                 return msg
 
             for item in name_dict[name]:
                 things.append(item)
-<<<<<<< HEAD
-                msg += self._disambig_msg_next_item(
-=======
                 msg += self._disambigMsgNextItem(
->>>>>>> 9cdcb2c4
                     item, name_dict, name, unscanned, things.index(item)
                 )
+            return msg
+
             return msg
 
     def checkAdjectives(
@@ -1082,18 +1042,12 @@
 
         if len(things) == 1:
             return things[0]
-<<<<<<< HEAD
-        elif len(things) > 1:
-            msg = self.generate_disambiguation_message(things)
-            self.game.addTextToEvent("turn", msg)
-=======
 
         if len(things) == 0:
             raise OutOfRange(self.generateVerbScopeErrorMsg(scope, noun_adj_arr))
 
         if len(things) > 1:
             msg = self._generateDisambigMsg(things)
->>>>>>> 9cdcb2c4
             # turn ON self.disambiguation mode for next turn
             self.game.lastTurn.ambiguous = True
             self.game.lastTurn.ambig_noun = noun
